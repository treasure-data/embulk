package org.embulk;

import java.util.ArrayList;
import java.util.Arrays;
import java.util.List;
import com.google.common.base.Function;
import com.google.common.base.Throwables;
import com.google.common.collect.ImmutableList;
import com.google.common.collect.Iterables;
import com.google.common.annotations.Beta;
import com.google.inject.Injector;
import com.google.inject.Module;
import com.fasterxml.jackson.databind.ObjectMapper;
import org.embulk.config.ModelManager;
import org.embulk.config.ConfigSource;
import org.embulk.config.ConfigDiff;
import org.embulk.config.ConfigLoader;
import org.embulk.exec.BulkLoader;
import org.embulk.exec.GuessExecutor;
import org.embulk.exec.PreviewExecutor;
import org.embulk.exec.PreviewResult;
import org.embulk.exec.ExecutionResult;
import org.embulk.exec.PartialExecutionException;
import org.embulk.exec.ResumeState;
import org.embulk.spi.ExecSession;
import org.embulk.guice.Bootstrap;
import org.embulk.guice.LifeCycleInjector;
import static com.google.common.base.Preconditions.checkState;
import static com.google.common.base.Preconditions.checkNotNull;

@Beta
public class EmbulkEmbed
{
    public static ConfigLoader newSystemConfigLoader()
    {
        return new ConfigLoader(new ModelManager(null, new ObjectMapper()));
    }

    public static class Bootstrap
    {
        private final ConfigLoader systemConfigLoader;

        private ConfigSource systemConfig;

        private final List<Function<? super List<Module>, ? extends Iterable<? extends Module>>> moduleOverrides;

        public Bootstrap()
        {
            this.systemConfigLoader = newSystemConfigLoader();
            this.systemConfig = systemConfigLoader.newConfigSource();
            this.moduleOverrides = new ArrayList<>();
        }

        public ConfigLoader getSystemConfigLoader()
        {
            return systemConfigLoader;
        }

        public Bootstrap setSystemConfig(ConfigSource systemConfig)
        {
            this.systemConfig = systemConfig.deepCopy();
            return this;
        }

        public Bootstrap addModules(Module... additionalModules)
        {
            return addModules(Arrays.asList(additionalModules));
        }

        public Bootstrap addModules(Iterable<? extends Module> additionalModules)
        {
            final List<Module> copy = ImmutableList.copyOf(additionalModules);
            return overrideModules(
                    new Function<List<Module>, Iterable<Module>>()
                    {
                        public Iterable<Module> apply(List<Module> modules)
                        {
                            return Iterables.concat(modules, copy);
                        }
                    });
        }

        public Bootstrap overrideModules(Function<? super List<Module>, ? extends Iterable<? extends Module>> function)
        {
            moduleOverrides.add(function);
            return this;
        }

        public EmbulkEmbed initialize()
        {
            return build(true);
        }

        public EmbulkEmbed initializeCloseable()
        {
            return build(false);
        }

        private EmbulkEmbed build(boolean destroyOnShutdownHook)
        {
            org.embulk.guice.Bootstrap bootstrap = new org.embulk.guice.Bootstrap()
                .requireExplicitBindings(false)
                .addModules(EmbulkService.standardModuleList(systemConfig));

            for (Function<? super List<Module>, ? extends Iterable<? extends Module>> override : moduleOverrides) {
                bootstrap = bootstrap.overrideModules(override);
            }

            LifeCycleInjector injector;
            if (destroyOnShutdownHook) {
                injector = bootstrap.initialize();
            } else {
                injector = bootstrap.initializeCloseable();
            }

            return new EmbulkEmbed(systemConfig, injector);
        }
    }

    private final LifeCycleInjector injector;
    private final BulkLoader bulkLoader;
    private final GuessExecutor guessExecutor;
    private final PreviewExecutor previewExecutor;

    EmbulkEmbed(ConfigSource systemConfig, LifeCycleInjector injector)
    {
        this.injector = injector;
        injector.getInstance(org.slf4j.ILoggerFactory.class);
        this.bulkLoader = new BulkLoader(injector, systemConfig);
        this.guessExecutor = injector.getInstance(GuessExecutor.class);
        this.previewExecutor = injector.getInstance(PreviewExecutor.class);
    }

    public Injector getInjector()
    {
        return injector;
    }

    public ModelManager getModelManager()
    {
        return injector.getInstance(ModelManager.class);
    }

    public ConfigLoader newConfigLoader()
    {
        return injector.getInstance(ConfigLoader.class);
    }

<<<<<<< HEAD
    public ExecSession.Builder sessionBuilder()
    {
        return ExecSession.builder(injector);
    }

    public ExecSession newSession(ConfigSource config)
    {
        ConfigSource execConfig = config.deepCopy().getNestedOrSetEmpty("exec");
        return ExecSession.builder(injector).fromExecConfig(execConfig).build();
    }

    public ConfigDiff guess(ConfigSource config)
    {
        // TODO ExecSession.cleanup
        return guess(newSession(config), config);
    }

    public ConfigDiff guess(ExecSession exec, ConfigSource config)
=======
    public ConfigDiff guess(ConfigSource config)
>>>>>>> 401f848e
    {
        ExecSession exec = newExecSession(config);
        try {
            return guessExecutor.guess(exec, config);
        }
        finally {
            exec.cleanup();
        }
    }

    public PreviewResult preview(ConfigSource config)
<<<<<<< HEAD
    {
        // TODO ExecSession.cleanup
        return preview(newSession(config), config);
    }

    public PreviewResult preview(ExecSession exec, ConfigSource config)
=======
>>>>>>> 401f848e
    {
        ExecSession exec = newExecSession(config);
        try {
            return previewExecutor.preview(exec, config);
        }
        finally {
            exec.cleanup();
        }
    }

    public ExecutionResult run(ConfigSource config)
<<<<<<< HEAD
    {
        // TODO ExecSession.cleanup
        return run(newSession(config), config);
    }

    public ExecutionResult run(ExecSession exec, ConfigSource config)
=======
>>>>>>> 401f848e
    {
        ExecSession exec = newExecSession(config);
        try {
            return bulkLoader.run(exec, config);
        }
        catch (PartialExecutionException partial) {
            try {
                bulkLoader.cleanup(config, partial.getResumeState());
            } catch (Throwable ex) {
                partial.addSuppressed(ex);
            }
            throw partial;
        }
        finally {
            try {
                exec.cleanup();
            }
            catch (Exception ex) {
                // TODO add this exception to ExecutionResult.getIgnoredExceptions
                // or partial.addSuppressed
                ex.printStackTrace(System.err);
            }
        }
    }

    public ResumableResult runResumable(ConfigSource config)
<<<<<<< HEAD
    {
        return runResumable(newSession(config), config);
    }

    public ResumableResult runResumable(ExecSession exec, ConfigSource config)
=======
>>>>>>> 401f848e
    {
        ExecSession exec = newExecSession(config);
        try {
            ExecutionResult result;
            try {
                result = bulkLoader.run(exec, config);
            } catch (PartialExecutionException partial) {
                return new ResumableResult(partial);
            }
            return new ResumableResult(result);
        }
        finally {
            try {
                exec.cleanup();
            }
            catch (Exception ex) {
                // TODO add this exception to ExecutionResult.getIgnoredExceptions
                // or partial.addSuppressed
                ex.printStackTrace(System.err);
            }
        }
    }

<<<<<<< HEAD
    public ResumeStateAction resumeState(ConfigSource config, ConfigSource resumeStateConfig)
    {
=======
    private ExecSession newExecSession(ConfigSource config)
    {
        ConfigSource execConfig = config.deepCopy().getNestedOrSetEmpty("exec");
        return ExecSession.builder(injector).fromExecConfig(execConfig).build();
    }

    public ResumeStateAction resumeState(ConfigSource config, ConfigSource resumeStateConfig)
    {
>>>>>>> 401f848e
        ResumeState resumeState = resumeStateConfig.loadConfig(ResumeState.class);
        return new ResumeStateAction(config, resumeState);
    }

    public static class ResumableResult
    {
        private final ExecutionResult successfulResult;
        private final PartialExecutionException partialExecutionException;

        public ResumableResult(PartialExecutionException partialExecutionException)
        {
            this.successfulResult = null;
            this.partialExecutionException = checkNotNull(partialExecutionException);
        }

        public ResumableResult(ExecutionResult successfulResult)
        {
            this.successfulResult = checkNotNull(successfulResult);
            this.partialExecutionException = null;
        }

        public boolean isSuccessful()
        {
            return successfulResult != null;
        }

        public ExecutionResult getSuccessfulResult()
        {
            checkState(successfulResult != null);
            return successfulResult;
        }

        public Throwable getCause()
        {
            checkState(partialExecutionException != null);
            return partialExecutionException.getCause();
        }

        public ResumeState getResumeState()
        {
            checkState(partialExecutionException != null);
            return partialExecutionException.getResumeState();
        }
    }

    public class ResumeStateAction
    {
        private final ConfigSource config;
        private final ResumeState resumeState;

        public ResumeStateAction(ConfigSource config, ResumeState resumeState)
        {
            this.config = config;
            this.resumeState = resumeState;
        }

        public ResumableResult resume()
        {
            ExecutionResult result;
            try {
                result = bulkLoader.resume(config, resumeState);
            } catch (PartialExecutionException partial) {
                return new ResumableResult(partial);
            }
            return new ResumableResult(result);
        }

        public void cleanup()
        {
            bulkLoader.cleanup(config, resumeState);
        }
    }

    public void destroy()
    {
        try {
            injector.destroy();
        }
        catch (Exception ex) {
            throw Throwables.propagate(ex);
        }
    }
}<|MERGE_RESOLUTION|>--- conflicted
+++ resolved
@@ -146,28 +146,7 @@
         return injector.getInstance(ConfigLoader.class);
     }
 
-<<<<<<< HEAD
-    public ExecSession.Builder sessionBuilder()
-    {
-        return ExecSession.builder(injector);
-    }
-
-    public ExecSession newSession(ConfigSource config)
-    {
-        ConfigSource execConfig = config.deepCopy().getNestedOrSetEmpty("exec");
-        return ExecSession.builder(injector).fromExecConfig(execConfig).build();
-    }
-
     public ConfigDiff guess(ConfigSource config)
-    {
-        // TODO ExecSession.cleanup
-        return guess(newSession(config), config);
-    }
-
-    public ConfigDiff guess(ExecSession exec, ConfigSource config)
-=======
-    public ConfigDiff guess(ConfigSource config)
->>>>>>> 401f848e
     {
         ExecSession exec = newExecSession(config);
         try {
@@ -179,15 +158,6 @@
     }
 
     public PreviewResult preview(ConfigSource config)
-<<<<<<< HEAD
-    {
-        // TODO ExecSession.cleanup
-        return preview(newSession(config), config);
-    }
-
-    public PreviewResult preview(ExecSession exec, ConfigSource config)
-=======
->>>>>>> 401f848e
     {
         ExecSession exec = newExecSession(config);
         try {
@@ -199,15 +169,6 @@
     }
 
     public ExecutionResult run(ConfigSource config)
-<<<<<<< HEAD
-    {
-        // TODO ExecSession.cleanup
-        return run(newSession(config), config);
-    }
-
-    public ExecutionResult run(ExecSession exec, ConfigSource config)
-=======
->>>>>>> 401f848e
     {
         ExecSession exec = newExecSession(config);
         try {
@@ -234,14 +195,6 @@
     }
 
     public ResumableResult runResumable(ConfigSource config)
-<<<<<<< HEAD
-    {
-        return runResumable(newSession(config), config);
-    }
-
-    public ResumableResult runResumable(ExecSession exec, ConfigSource config)
-=======
->>>>>>> 401f848e
     {
         ExecSession exec = newExecSession(config);
         try {
@@ -265,10 +218,6 @@
         }
     }
 
-<<<<<<< HEAD
-    public ResumeStateAction resumeState(ConfigSource config, ConfigSource resumeStateConfig)
-    {
-=======
     private ExecSession newExecSession(ConfigSource config)
     {
         ConfigSource execConfig = config.deepCopy().getNestedOrSetEmpty("exec");
@@ -277,7 +226,6 @@
 
     public ResumeStateAction resumeState(ConfigSource config, ConfigSource resumeStateConfig)
     {
->>>>>>> 401f848e
         ResumeState resumeState = resumeStateConfig.loadConfig(ResumeState.class);
         return new ResumeStateAction(config, resumeState);
     }
