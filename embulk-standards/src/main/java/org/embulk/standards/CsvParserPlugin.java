package org.embulk.standards;

import com.google.common.base.Preconditions;
import com.google.common.base.Optional;
import com.google.common.collect.ImmutableSet;
import org.embulk.config.Task;
import org.embulk.config.Config;
import org.embulk.config.ConfigDefault;
import org.embulk.config.ConfigSource;
import org.embulk.config.ConfigException;
import org.embulk.config.TaskSource;
import org.embulk.spi.type.TimestampType;
import org.embulk.spi.time.TimestampParser;
import org.embulk.spi.time.TimestampParseException;
import org.embulk.spi.Column;
import org.embulk.spi.Schema;
import org.embulk.spi.SchemaConfig;
import org.embulk.spi.ColumnVisitor;
import org.embulk.spi.PageBuilder;
import org.embulk.spi.ParserPlugin;
import org.embulk.spi.Exec;
import org.embulk.spi.FileInput;
import org.embulk.spi.PageOutput;
import org.embulk.spi.BufferAllocator;
import org.embulk.spi.util.LineDecoder;
import org.slf4j.Logger;

public class CsvParserPlugin
        implements ParserPlugin
{
    private static final ImmutableSet<String> TRUE_STRINGS =
        ImmutableSet.of(
                "true", "True", "TRUE",
                "yes", "Yes", "YES",
                "y", "Y",
                "on", "On", "ON",
                "1");

    public interface PluginTask
            extends Task, LineDecoder.DecoderTask, TimestampParser.ParserTask
    {
        @Config("columns")
        public SchemaConfig getSchemaConfig();

        @Config("header_line")
        @ConfigDefault("null")
        public Optional<Boolean> getHeaderLine();

        @Config("skip_header_lines")
        @ConfigDefault("0")
        public int getSkipHeaderLines();
        public void setSkipHeaderLines(int n);

        @Config("delimiter")
        @ConfigDefault("\",\"")
        public char getDelimiterChar();

        @Config("quote")
        @ConfigDefault("\"\\\"\"")
        public char getQuoteChar();

        @Config("escape")
        @ConfigDefault("\"\\\\\"")
        public char getEscapeChar();

        // Null value handling: if the CsvParser found 'non-quoted empty string's,
        // it replaces them to string that users specified like "\N", "NULL".
        @Config("null_string")
        @ConfigDefault("null")
        public Optional<String> getNullString();

        @Config("trim_if_not_quoted")
        @ConfigDefault("false")
        public boolean getTrimIfNotQuoted();

        @Config("max_quoted_size_limit")
        @ConfigDefault("131072") //128kB
        public long getMaxQuotedSizeLimit();
    }

    private final Logger log;

    public CsvParserPlugin()
    {
        log = Exec.getLogger(CsvParserPlugin.class);
    }

    @Override
    public void transaction(ConfigSource config, ParserPlugin.Control control)
    {
        PluginTask task = config.loadConfig(PluginTask.class);

        // backward compatibility
        if (task.getHeaderLine().isPresent()) {
            if (task.getSkipHeaderLines() > 0) {
                throw new ConfigException("'header_line' option is invalid if 'skip_header_lines' is set.");
            }
            if (task.getHeaderLine().get()) {
                task.setSkipHeaderLines(1);
            } else {
                task.setSkipHeaderLines(0);
            }
        }

        control.run(task.dump(), task.getSchemaConfig().toSchema());
    }

    private TimestampParser[] newTimestampParsers(
            TimestampParser.ParserTask task, Schema schema)
    {
        TimestampParser[] parsers = new TimestampParser[schema.getColumnCount()];
        for (Column column : schema.getColumns()) {
            if (column.getType() instanceof TimestampType) {
                TimestampType tt = (TimestampType) column.getType();
                parsers[column.getIndex()] = new TimestampParser(tt.getFormat(), task);
            }
        }
        return parsers;
    }

    @Override
    public void run(TaskSource taskSource, final Schema schema,
            FileInput input, PageOutput output)
    {
        PluginTask task = taskSource.loadTask(PluginTask.class);
<<<<<<< HEAD
        final TimestampParser[] timestampFormatters = newTimestampParsers(task, schema);
        final CsvTokenizer tokenizer = new CsvTokenizer(new LineDecoder(input, task), task);
=======
        final Map<Integer, TimestampParser> timestampFormatters = newTimestampParsers(task, schema);
        LineDecoder lineDecoder = new LineDecoder(input, task);
        final CsvTokenizer tokenizer = new CsvTokenizer(lineDecoder, task);
>>>>>>> 496c9266
        final String nullStringOrNull = task.getNullString().orNull();
        int skipHeaderLines = task.getSkipHeaderLines();

        try (final PageBuilder pageBuilder = new PageBuilder(Exec.getBufferAllocator(), schema, output)) {
            while (tokenizer.nextFile()) {
                // skip the header lines for each file
                for (; skipHeaderLines > 0; skipHeaderLines--) {
                    if (lineDecoder.poll() == null) {
                        break;
                    }
                }

                while (true) {
                    try {
                        if (!tokenizer.nextRecord()) {
                            break;
                        }

                        schema.visitColumns(new ColumnVisitor() {
                            public void booleanColumn(Column column)
                            {
                                String v = nextColumn(schema, tokenizer, nullStringOrNull);
                                if (v == null) {
                                    pageBuilder.setNull(column);
                                } else {
                                    pageBuilder.setBoolean(column, TRUE_STRINGS.contains(v));
                                }
                            }

                            public void longColumn(Column column)
                            {
                                String v = nextColumn(schema, tokenizer, nullStringOrNull);
                                if (v == null) {
                                    pageBuilder.setNull(column);
                                } else {
                                    try {
                                        pageBuilder.setLong(column, Long.parseLong(v));
                                    } catch (NumberFormatException e) {
                                        // TODO support default value
                                        throw new CsvRecordValidateException(e);
                                    }
                                }
                            }

                            public void doubleColumn(Column column)
                            {
                                String v = nextColumn(schema, tokenizer, nullStringOrNull);
                                if (v == null) {
                                    pageBuilder.setNull(column);
                                } else {
                                    try {
                                        pageBuilder.setDouble(column, Double.parseDouble(v));
                                    } catch (NumberFormatException e) {
                                        // TODO support default value
                                        throw new CsvRecordValidateException(e);
                                    }
                                }
                            }

                            public void stringColumn(Column column)
                            {
                                String v = nextColumn(schema, tokenizer, nullStringOrNull);
                                if (v == null) {
                                    pageBuilder.setNull(column);
                                } else {
                                    pageBuilder.setString(column, v);
                                }
                            }

                            public void timestampColumn(Column column)
                            {
                                String v = nextColumn(schema, tokenizer, nullStringOrNull);
                                if (v == null) {
                                    pageBuilder.setNull(column);
                                } else {
                                    try {
                                        pageBuilder.setTimestamp(column, timestampFormatters[column.getIndex()].parse(v));
                                    } catch (TimestampParseException e) {
                                        // TODO support default value
                                        throw new CsvRecordValidateException(e);
                                    }
                                }
                            }
                        });
                        pageBuilder.addRecord();

                    } catch (Exception e) {
                        // TODO logging
                        long lineNumber = tokenizer.getCurrentLineNumber();
                        String skippedLine = tokenizer.skipCurrentLine();
                        log.warn(String.format("Skipped (line %d): %s", lineNumber, skippedLine), e);
                        //exec.notice().skippedLine(skippedLine);
                    }
                }
            }

            pageBuilder.finish();
        }
    }

    private static String nextColumn(Schema schema, CsvTokenizer tokenizer, String nullStringOrNull)
    {
        String v = tokenizer.nextColumn();
        if (!v.isEmpty()) {
            if (v.equals(nullStringOrNull)) {
                return null;
            }
            return v;
        } else if (tokenizer.wasQuotedColumn()) {
            return "";
        } else {
            return null;
        }
    }

    static class CsvRecordValidateException
            extends RuntimeException
    {
        CsvRecordValidateException(Throwable cause)
        {
            super(cause);
        }
    }
}<|MERGE_RESOLUTION|>--- conflicted
+++ resolved
@@ -123,14 +123,9 @@
             FileInput input, PageOutput output)
     {
         PluginTask task = taskSource.loadTask(PluginTask.class);
-<<<<<<< HEAD
         final TimestampParser[] timestampFormatters = newTimestampParsers(task, schema);
-        final CsvTokenizer tokenizer = new CsvTokenizer(new LineDecoder(input, task), task);
-=======
-        final Map<Integer, TimestampParser> timestampFormatters = newTimestampParsers(task, schema);
         LineDecoder lineDecoder = new LineDecoder(input, task);
         final CsvTokenizer tokenizer = new CsvTokenizer(lineDecoder, task);
->>>>>>> 496c9266
         final String nullStringOrNull = task.getNullString().orNull();
         int skipHeaderLines = task.getSkipHeaderLines();
 
