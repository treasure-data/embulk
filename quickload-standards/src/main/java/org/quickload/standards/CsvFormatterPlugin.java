package org.quickload.standards;

import org.quickload.buffer.Buffer;
import org.quickload.buffer.BufferAllocator;
import org.quickload.config.Task;
import org.quickload.config.TaskSource;
import org.quickload.config.ConfigSource;
import org.quickload.record.Column;
import org.quickload.record.Page;
import org.quickload.record.PageReader;
import org.quickload.record.RecordConsumer;
import org.quickload.record.RecordCursor;
import org.quickload.record.Schema;
import org.quickload.channel.PageInput;
import org.quickload.channel.BufferOutput;
import org.quickload.spi.FormatterPlugin;
import org.quickload.spi.ProcTask;

public class CsvFormatterPlugin
        implements FormatterPlugin
{
    public interface PluginTask
            extends Task
    {
    }

    @Override
    public TaskSource getFormatterTask(ProcTask proc, ConfigSource config)
    {
        PluginTask task = config.loadTask(PluginTask.class);
        return config.dumpTask(task);
    }

    @Override
    public void runFormatter(ProcTask proc,
            TaskSource taskSource, int processorIndex,
            PageInput pageInput, BufferOutput bufferOutput)
    {
        PageReader pageReader = new PageReader(proc.getSchema());
        Schema schema = proc.getSchema();
        BufferAllocator bufferAllocator = proc.getBufferAllocator();

        final StringBuilder sbuf = new StringBuilder(); // TODO

<<<<<<< HEAD
    class PluginOperator extends AbstractOperator<BufferOperator>
            implements PageOperator
    {
        private final Schema schema;
        private final PageReader pageReader;
        private final int processorIndex;
        private final CSVRecordConsumer recordConsumer;

        private PluginOperator(Schema schema, int processorIndex, BufferOperator next)
        {
            super(next);
            this.schema = schema;
            this.pageReader = new PageReader(bufferManager, schema);
            this.processorIndex = processorIndex;
            this.recordConsumer = new CSVRecordConsumer();
        }

        @Override
        public void addPage(Page page)
        {
            // TODO simple implementation
            final StringBuilder sbuf = new StringBuilder(); // TODO
            recordConsumer.setStringBuilder(sbuf);
=======
        for (Page page : pageInput) {
            // TODO simple implementation
>>>>>>> eb3f693a

            RecordCursor recordCursor = pageReader.cursor(page);

            while (recordCursor.next()) {
<<<<<<< HEAD
                schema.consume(recordCursor, recordConsumer);
=======
                schema.consume(recordCursor, new RecordConsumer() {
                    @Override
                    public void setNull(Column column) {
                        sbuf.append(',');
                    }

                    @Override
                    public void setLong(Column column, long value) {
                        sbuf.append(Long.toString(value)).append(',');
                    }

                    @Override
                    public void setDouble(Column column, double value) {
                        sbuf.append(Double.toString(value)).append(',');
                    }

                    @Override
                    public void setString(Column column, String value) {
                        sbuf.append(value).append(',');
                    }
                });
>>>>>>> eb3f693a
                sbuf.delete(sbuf.length() - 1, sbuf.length());
                sbuf.append('\n');
            }

            byte[] bytes = sbuf.toString().getBytes();
            Buffer buf = bufferAllocator.allocateBuffer(bytes.length); // TODO
            buf.write(bytes, 0, bytes.length);
            bufferOutput.add(buf);
        }
    }

    static class CSVRecordConsumer implements RecordConsumer
    {
        private StringBuilder sbuf;

        CSVRecordConsumer()
        {
        }

        public void setStringBuilder(StringBuilder sbuf)
        {
            this.sbuf = sbuf;
        }

        @Override
        public void setNull(Column column)
        {
            sbuf.append(',');
        }

        @Override
        public void setLong(Column column, long value)
        {
            sbuf.append(Long.toString(value)).append(',');
        }

        @Override
        public void setDouble(Column column, double value)
        {
            sbuf.append(Double.toString(value)).append(',');
        }

        @Override
        public void setString(Column column, String value)
        {
            sbuf.append(value).append(',');
        }
    }
}<|MERGE_RESOLUTION|>--- conflicted
+++ resolved
@@ -40,65 +40,17 @@
         Schema schema = proc.getSchema();
         BufferAllocator bufferAllocator = proc.getBufferAllocator();
 
-        final StringBuilder sbuf = new StringBuilder(); // TODO
+        StringBuilder sbuf = new StringBuilder();
+        CSVRecordConsumer recordConsumer = new CSVRecordConsumer();
+        recordConsumer.setStringBuilder(sbuf); // TODO multiple sbuf
 
-<<<<<<< HEAD
-    class PluginOperator extends AbstractOperator<BufferOperator>
-            implements PageOperator
-    {
-        private final Schema schema;
-        private final PageReader pageReader;
-        private final int processorIndex;
-        private final CSVRecordConsumer recordConsumer;
-
-        private PluginOperator(Schema schema, int processorIndex, BufferOperator next)
-        {
-            super(next);
-            this.schema = schema;
-            this.pageReader = new PageReader(bufferManager, schema);
-            this.processorIndex = processorIndex;
-            this.recordConsumer = new CSVRecordConsumer();
-        }
-
-        @Override
-        public void addPage(Page page)
-        {
-            // TODO simple implementation
-            final StringBuilder sbuf = new StringBuilder(); // TODO
-            recordConsumer.setStringBuilder(sbuf);
-=======
         for (Page page : pageInput) {
             // TODO simple implementation
->>>>>>> eb3f693a
 
             RecordCursor recordCursor = pageReader.cursor(page);
 
             while (recordCursor.next()) {
-<<<<<<< HEAD
                 schema.consume(recordCursor, recordConsumer);
-=======
-                schema.consume(recordCursor, new RecordConsumer() {
-                    @Override
-                    public void setNull(Column column) {
-                        sbuf.append(',');
-                    }
-
-                    @Override
-                    public void setLong(Column column, long value) {
-                        sbuf.append(Long.toString(value)).append(',');
-                    }
-
-                    @Override
-                    public void setDouble(Column column, double value) {
-                        sbuf.append(Double.toString(value)).append(',');
-                    }
-
-                    @Override
-                    public void setString(Column column, String value) {
-                        sbuf.append(value).append(',');
-                    }
-                });
->>>>>>> eb3f693a
                 sbuf.delete(sbuf.length() - 1, sbuf.length());
                 sbuf.append('\n');
             }
